%% @author Marc Worrell <marc@worrell.nl>
%% @copyright 2009 Marc Worrell
%% Date: 2009-04-10
%% @doc Media archiving utilities.  Manages the files/archive directory of sites.

%% Copyright 2009 Marc Worrell
%%
%% Licensed under the Apache License, Version 2.0 (the "License");
%% you may not use this file except in compliance with the License.
%% You may obtain a copy of the License at
%% 
%%     http://www.apache.org/licenses/LICENSE-2.0
%% 
%% Unless required by applicable law or agreed to in writing, software
%% distributed under the License is distributed on an "AS IS" BASIS,
%% WITHOUT WARRANTIES OR CONDITIONS OF ANY KIND, either express or implied.
%% See the License for the specific language governing permissions and
%% limitations under the License.

-module(z_media_archive).
-author("Marc Worrell <marc@worrell.nl").

%% interface functions
-export([
    abspath/2,
    ensure_relative/2,
    ensure_relative/3,
    is_archived/2,
    archive_file/2,
    archive_file/3,
    archive_copy/2,
    archive_copy/3,
    archive_copy_opt/2,
    archive_copy_opt/3,
    archive_delete/2,
    archive_filename/2,
    rel_archive/2,
    safe_filename/1
]).

-include_lib("zotonic.hrl").

%% @doc Return the absolute path name of a relative file in the archive
abspath(File, Context) ->
    filename:join([z_path:media_archive(Context), z_convert:to_list(File)]).

%% @doc Ensure that the filename is relative to the archive.  When needed move the file to the archive.  Return the relative path.
ensure_relative(File, Context) ->
    ensure_relative(File, filename:basename(File), Context).

ensure_relative(File, NewBasenameIfMoved, Context) ->
    Fileabs = filename:absname(File),
    case is_archived(Fileabs, Context) of
        true ->
            rel_archive(Fileabs, Context);
        false ->
            % Not in the archive dir, move the file
            archive_file(Fileabs, NewBasenameIfMoved, Context)
    end.


%% @doc Move a file to the archive directory (when it is not archived yet)
%% @spec archive_file(Filename, Context) -> ArchivedFilename
archive_file(Filename, Context) ->
    archive_file(Filename, filename:basename(Filename), Context).

%% @doc Move a file to the archive directory (when it is not archived yet)
%% @spec archive_file(Filename, NewBasename, Context) -> ArchivedFilename
archive_file(Filename, NewBasename, Context) ->
    Fileabs = filename:absname(Filename),
    case is_archived(Fileabs, Context) of
        true ->
            rel_archive(Fileabs, Context);
        false ->
            NewFile = archive_filename(NewBasename, Context),
            AbsPath = abspath(NewFile, Context),
            ok = filelib:ensure_dir(AbsPath),
            case file:rename(Fileabs, AbsPath) of
                %% cross-fs rename is not supported by erlang, so copy and delete the file
                {error, exdev} ->
                    {ok, _BytesCopied} = file:copy(Fileabs, AbsPath),
                    ok = file:delete(Fileabs);
                ok -> 
                    ok
            end,
            NewFile
    end.

%% @doc Always archive a copy of a file in the archive directory
%% @spec archive_copy(Filename, Context) -> ArchivedFilename
archive_copy(Filename, Context) ->
    archive_copy(Filename, filename:basename(Filename), Context).

archive_copy(Filename, NewBasename, Context) ->
    Fileabs = filename:absname(Filename),
    NewFile = archive_filename(NewBasename, Context),
    AbsPath = abspath(NewFile, Context),
    ok = filelib:ensure_dir(AbsPath),
    {ok, _Bytes} = file:copy(Fileabs, AbsPath),
    NewFile.

%% @doc Optionally archive a copy of a file in the archive directory (when it is not archived yet)
%% @spec archive_copy_opt(Filename, Context) -> ArchivedFilename
archive_copy_opt(Filename, Context) ->
    archive_copy_opt(Filename, filename:basename(Filename), Context).

archive_copy_opt(Filename, NewBasename, Context) ->
    Fileabs = filename:absname(Filename),
    case is_archived(Fileabs, Context) of
        false ->
            NewFile = archive_filename(NewBasename, Context),
            AbsPath = abspath(NewFile, Context),
            ok = filelib:ensure_dir(AbsPath),
            {ok, _Bytes} = file:copy(Fileabs, AbsPath),
            NewFile;
        true ->
            rel_archive(Fileabs, Context)
    end.

%% @doc Delete a filename in the archive
archive_delete(Filename, Context) ->
    AbsPath = abspath(Filename, Context),
    file:delete(AbsPath). 


%% Return an unique filename for archiving the file
archive_filename(Filename, Context) ->
    {{Y,M,D}, _} = z_datetime:to_local(calendar:universal_time(), Context),
    Rootname = filename:rootname(filename:basename(Filename)),
    Extension = filename:extension(Filename),
    RelRoot = filename:join([integer_to_list(Y),integer_to_list(M),integer_to_list(D),safe_filename(Rootname)]),
    make_unique(RelRoot, z_convert:to_list(Extension), Context).


safe_filename(<<$.,Rest/binary>>) ->
    safe_filename(<<$_, Rest/binary>>);
safe_filename(B) when is_binary(B) ->
    AsName = z_convert:to_binary(z_string:to_name(B)),
    safe_filename_1(AsName, <<>>);
safe_filename(L) when is_list(L) ->
    safe_filename(iolist_to_binary(L)).

safe_filename_1(<<>>, Acc) ->
    Acc;
safe_filename_1(<<C/utf8, Rest/binary>>, Acc) 
    when (C >= $a andalso C =< $z) 
        orelse (C >= $0 andalso C =< $9)
        orelse C == $. orelse C == $- orelse C == $_ ->
    safe_filename_1(Rest, <<Acc/binary,C>>);
safe_filename_1(<<_/utf8, Rest/binary>>, Acc) ->
    safe_filename_1(Rest, <<Acc/binary, $_>>).
    

%% @doc Make sure that the filename is unique by appending a number on filename clashes
<<<<<<< HEAD
make_unique(Rootname, Extension, Context) ->
    case m_media:is_unique_file(Rootname ++ Extension, Context) of
=======
make_unique(Archive, Rootname, Extension) ->
    Basename = iolist_to_binary([Rootname, Extension]),
    File = filename:join([Archive, Basename]),
    case filelib:is_file(File) of
>>>>>>> fd192765
        true ->
            Rootname ++ Extension;
        false -> 
<<<<<<< HEAD
            make_unique(Rootname, Extension, z_ids:number(), Context)
    end.

make_unique(Rootname, Extension, Nr, Context) ->
    File = Rootname ++ [$-|integer_to_list(Nr)] ++ Extension,
    case m_media:is_unique_file(File, Context) of
=======
            Basename
    end.

make_unique(Archive, Rootname, Extension, Nr) ->
    Basename = iolist_to_binary([Rootname, $-, integer_to_list(Nr), Extension]),
    File = filename:join([Archive, Basename]),
    case filelib:is_file(File) of
>>>>>>> fd192765
        true ->
            File;
        false -> 
<<<<<<< HEAD
            make_unique(Rootname, Extension, z_ids:number(), Context)
=======
            Basename
>>>>>>> fd192765
    end.


%% @doc Check if the file is archived (ie. in the archive directory)
is_archived(undefined, _Context) ->
    false;
is_archived(Filename, Context) ->
<<<<<<< HEAD
    Fileabs = filename:absname(Filename),
    Archive = z_path:media_archive(Context) ++ "/",
    lists:prefix(Archive, z_convert:to_list(Fileabs)).
=======
    Fileabs = z_convert:to_list(filename:absname(Filename)),
    Archive = z_convert:to_list(z_path:media_archive(Context)) ++ "/",
    lists:prefix(Archive, Fileabs).
>>>>>>> fd192765
    

%% @doc Remove the path to the archive directory, return a filename relative to the archive directory
rel_archive(Filename, Context) ->
    Fileabs = z_convert:to_list(filename:absname(Filename)),
    Archive = z_convert:to_list(z_path:media_archive(Context)) ++ "/",
    true = lists:prefix(Archive, Fileabs),
    lists:nthtail(length(Archive), Fileabs).
	<|MERGE_RESOLUTION|>--- conflicted
+++ resolved
@@ -152,42 +152,23 @@
     
 
 %% @doc Make sure that the filename is unique by appending a number on filename clashes
-<<<<<<< HEAD
 make_unique(Rootname, Extension, Context) ->
     case m_media:is_unique_file(Rootname ++ Extension, Context) of
-=======
-make_unique(Archive, Rootname, Extension) ->
-    Basename = iolist_to_binary([Rootname, Extension]),
-    File = filename:join([Archive, Basename]),
-    case filelib:is_file(File) of
->>>>>>> fd192765
+
         true ->
             Rootname ++ Extension;
         false -> 
-<<<<<<< HEAD
             make_unique(Rootname, Extension, z_ids:number(), Context)
     end.
 
 make_unique(Rootname, Extension, Nr, Context) ->
     File = Rootname ++ [$-|integer_to_list(Nr)] ++ Extension,
     case m_media:is_unique_file(File, Context) of
-=======
-            Basename
-    end.
-
-make_unique(Archive, Rootname, Extension, Nr) ->
-    Basename = iolist_to_binary([Rootname, $-, integer_to_list(Nr), Extension]),
-    File = filename:join([Archive, Basename]),
-    case filelib:is_file(File) of
->>>>>>> fd192765
         true ->
             File;
         false -> 
-<<<<<<< HEAD
             make_unique(Rootname, Extension, z_ids:number(), Context)
-=======
-            Basename
->>>>>>> fd192765
+
     end.
 
 
@@ -195,15 +176,9 @@
 is_archived(undefined, _Context) ->
     false;
 is_archived(Filename, Context) ->
-<<<<<<< HEAD
     Fileabs = filename:absname(Filename),
     Archive = z_path:media_archive(Context) ++ "/",
     lists:prefix(Archive, z_convert:to_list(Fileabs)).
-=======
-    Fileabs = z_convert:to_list(filename:absname(Filename)),
-    Archive = z_convert:to_list(z_path:media_archive(Context)) ++ "/",
-    lists:prefix(Archive, Fileabs).
->>>>>>> fd192765
     
 
 %% @doc Remove the path to the archive directory, return a filename relative to the archive directory
