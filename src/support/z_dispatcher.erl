--- conflicted
+++ resolved
@@ -305,29 +305,19 @@
         {ok, Patterns} -> 
             case make_url_for1(Args1, Patterns, Escape, undefined) of
                 undefined ->
-<<<<<<< HEAD
                     case Name of
                         image -> 
                             skip;
                         _ ->
-                            ?LOG("make_url_for: dispatch rule `~p' failed when processing ~p.~n", 
+                            lager:warning("make_url_for: dispatch rule `~p' failed when processing ~p.~n", 
                                  [
                                   Name1,
-                                  [
-                                   {'Args', Args1},
+                                  [{'Args', Args1},
                                    {'Patterns', Patterns},
                                    {'Escape', Escape}
                                   ]
                                  ])
                     end,
-=======
-                    lager:warning("make_url_for: dispatch rule `~p' failed when processing ~p", 
-                                  [Name1,
-                                   [{'Args', Args1},
-                                    {'Patterns', Patterns},
-                                    {'Escape', Escape}]
-                                  ]),
->>>>>>> 41317722
                     undefined;
                 Url -> Url
             end;
