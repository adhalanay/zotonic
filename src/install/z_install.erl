--- conflicted
+++ resolved
@@ -565,10 +565,20 @@
 
     % Update/insert trigger on medium to fill the deleted files queue
     medium_update_function(),
-    medium_update_trigger()
-
-
-<<<<<<< HEAD
+    medium_update_trigger(),
+
+    %% Holds administration of previous page paths
+     "CREATE TABLE rsc_page_path_log ( 
+        id int not null,
+        page_path character varying(80),
+        created timestamp with time zone NOT NULL DEFAULT now(),
+        CONSTRAINT rsc_page_path_log_pkey PRIMARY KEY (page_path),
+        CONSTRAINT rsc_page_path_log_fkey FOREIGN KEY (id) REFERENCES rsc(id)
+      )"
+
+    ].
+
+
 medium_log_table() ->
     "CREATE TABLE medium_log
     (
@@ -625,20 +635,6 @@
     CREATE TRIGGER medium_update_trigger AFTER INSERT OR UPDATE
     ON medium FOR EACH ROW EXECUTE PROCEDURE medium_update()
     ".
-
-
-=======
-     %% Holds administration of previous page paths
-     "CREATE TABLE rsc_page_path_log ( 
-        id int not null,
-        page_path character varying(80),
-        created timestamp with time zone NOT NULL DEFAULT now(),
-        CONSTRAINT rsc_page_path_log_pkey PRIMARY KEY (page_path),
-        CONSTRAINT rsc_page_path_log_fkey FOREIGN KEY (id) REFERENCES rsc(id)
-      )"
-
-    ].
->>>>>>> 794b65b4
 
 %    -- Fulltext index of products
 %    -- TODO: Also mix in the shop product id, brand, group and properties
